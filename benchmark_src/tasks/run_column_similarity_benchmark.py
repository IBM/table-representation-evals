--- conflicted
+++ resolved
@@ -78,39 +78,18 @@
     print('LEAF_DIRS', leaf_dirs)
     
     for dataset in leaf_dirs:
-<<<<<<< HEAD
-        datalake_tables = glob.glob(f"{dataset}/**/*{file_format}", recursive=True)
-        # for column similarity tasks, groups of tables are in datalakes
-        # maintain a mapping of datalake to tables
-        table2dfs = {}
-    #   TBD unclear why logger does not work
-    #   for table in tqdm(datalake_tables, desc="Computing Embeddings", file=logger):
-        for table in tqdm(datalake_tables, desc="Computing Embeddings"):
-            try:
-                logger.debug(f'loading table: {table}')
-                df = load_dataframe(table, file_format=file_format)
-                print(df.columns)
-                table2dfs[table] = df
-            except:
-                logger.error(f"Cannot find table: {table}")
-
-=======
         ############################
         # Load GT first
         ############################
         print("Dataset name", cfg.dataset_name.lower())
->>>>>>> faa2502f
+
         if cfg.dataset_name.lower() == "valentine":
             gt = glob.glob(f"{dataset}/*mapping.json", recursive=True)
         elif cfg.dataset_name.lower() == "wikijoin_small":
             gt = glob.glob(f"{dataset}/gt_small.*", recursive=True)
-<<<<<<< HEAD
         elif cfg.dataset_name.lower() == "nextia":
             d = dataset.replace('/datalake', '')
             gt = glob.glob(f"{d}/**/gt.*", recursive=True)
-=======
-            print(f"Found gt: {gt}")
->>>>>>> faa2502f
         else:
             gt = glob.glob(f"{dataset}/**/gt.*", recursive=True)
             gt = [x for x in gt if x.endswith('json') or x.endswith('jsonl') or x.endswith('pickle')]
